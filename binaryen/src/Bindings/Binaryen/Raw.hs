--- conflicted
+++ resolved
@@ -1488,14 +1488,8 @@
 foreign import ccall unsafe "BinaryenAtomicNotifyGetPtr" c_BinaryenAtomicNotifyGetPtr
   :: BinaryenExpressionRef -> IO BinaryenExpressionRef
 
-<<<<<<< HEAD
--- HKM : This seems to be missing when building with nix
--- foreign import ccall unsafe "BinaryenAtomicNotifyGetWakeCount" c_BinaryenAtomicNotifyGetWakeCount
---  :: BinaryenExpressionRef -> IO BinaryenExpressionRef
-=======
 foreign import ccall unsafe "BinaryenAtomicNotifyGetNotifyCount" c_BinaryenAtomicNotifyGetNotifyCount
   :: BinaryenExpressionRef -> IO BinaryenExpressionRef
->>>>>>> 20397c37
 
 foreign import ccall unsafe "BinaryenSIMDExtractGetOp" c_BinaryenSIMDExtractGetOp
   :: BinaryenExpressionRef -> IO BinaryenOp
@@ -1611,17 +1605,11 @@
   :: BinaryenModuleRef ->
   Ptr CChar -> Ptr CChar -> Ptr CChar -> BinaryenType -> IO ()
 
-<<<<<<< HEAD
--- HKM : This seems to be missing when building with nix
--- foreign import ccall unsafe "BinaryenRemoveImport" c_BinaryenRemoveImport
---   :: BinaryenModuleRef -> Ptr CChar -> IO ()
-=======
 foreign import ccall unsafe "BinaryenAddEventImport" c_BinaryenAddEventImport
   :: BinaryenModuleRef ->
   Ptr CChar ->
     Ptr CChar ->
       Ptr CChar -> Word32 -> BinaryenFunctionTypeRef -> IO ()
->>>>>>> 20397c37
 
 data BinaryenExport
 
