{-# LANGUAGE CPP #-}
{-# LANGUAGE GADTs #-}
{-# LANGUAGE GeneralizedNewtypeDeriving #-}
{-# LANGUAGE OverloadedStrings #-}
{-# LANGUAGE RankNTypes #-}
{-# LANGUAGE RecordWildCards #-}
{-# LANGUAGE UnboxedTuples #-}
{-# LANGUAGE FlexibleInstances #-}
{-# OPTIONS_GHC -Wno-overflowed-literals #-}

module Asterius.CodeGen
  ( marshalToModuleSymbol,
    CodeGen,
    runCodeGen,
    marshalHaskellIR,
    marshalCmmIR,
    marshalRawCmm,
  )
where

import Asterius.Builtins
import Asterius.EDSL
import Asterius.Internals
import Asterius.Passes.All
import Asterius.Passes.Barf
import Asterius.Passes.GlobalRegs
import Asterius.Passes.SafeCCall
import Asterius.Resolve
import Asterius.Types
import Asterius.TypesConv
import qualified CLabel as GHC
import qualified Cmm as GHC
import qualified CmmSwitch as GHC
import Control.Monad.Except
import Control.Monad.Reader
import qualified Data.ByteString as BS
import qualified Data.ByteString.Short as SBS
import Data.Foldable
import qualified Data.Map.Strict as M
import Data.String
import Data.Traversable
import Foreign
import GHC.Exts
import qualified GhcPlugins as GHC
import qualified Hoopl.Block as GHC
import qualified Hoopl.Graph as GHC
import qualified Hoopl.Label as GHC
import Language.Haskell.GHC.Toolkit.Compiler
import Language.Haskell.GHC.Toolkit.Orphans.Show
  (
  )
import qualified Unique as GHC
import Prelude hiding (IO)

type CodeGenContext = (GHC.DynFlags, String)

newtype CodeGen a
  = CodeGen (ReaderT CodeGenContext (Except AsteriusCodeGenError) a)
  deriving
    ( Functor,
      Applicative,
      Monad,
      MonadReader CodeGenContext,
      MonadError AsteriusCodeGenError
    )

unCodeGen :: CodeGen a -> CodeGen (Either AsteriusCodeGenError a)
unCodeGen (CodeGen m) = asks $ runExcept . runReaderT m

{-# INLINEABLE runCodeGen #-}
runCodeGen ::
  CodeGen a -> GHC.DynFlags -> GHC.Module -> Either AsteriusCodeGenError a
runCodeGen (CodeGen m) dflags def_mod =
  runExcept $ runReaderT m (dflags, asmPpr dflags def_mod <> "_")

marshalCLabel :: GHC.CLabel -> CodeGen AsteriusEntitySymbol
marshalCLabel clbl = do
  (dflags, def_mod_prefix) <- ask
  pure AsteriusEntitySymbol
    { entityName =
        fromString $
          if GHC.externallyVisibleCLabel clbl
            then asmPpr dflags clbl
            else def_mod_prefix <> asmPpr dflags clbl
    }

marshalLabel :: GHC.Label -> CodeGen SBS.ShortByteString
marshalLabel lbl = do
  (dflags, _) <- ask
  pure $ fromString $ asmPpr dflags lbl

marshalCmmType :: GHC.CmmType -> CodeGen ValueType
marshalCmmType t
  | GHC.b8
      `GHC.cmmEqType_ignoring_ptrhood` t
      || GHC.b16
      `GHC.cmmEqType_ignoring_ptrhood` t
      || GHC.b32
      `GHC.cmmEqType_ignoring_ptrhood` t =
    pure I32
  | GHC.b64 `GHC.cmmEqType_ignoring_ptrhood` t =
    pure I64
  | GHC.f32 `GHC.cmmEqType_ignoring_ptrhood` t =
    pure F32
  | GHC.f64 `GHC.cmmEqType_ignoring_ptrhood` t =
    pure F64
  | otherwise =
    throwError $ UnsupportedCmmType $ showSBS t

dispatchCmmWidth :: GHC.Width -> a -> a -> CodeGen a
dispatchCmmWidth w r32 = dispatchAllCmmWidth w r32 r32 r32

dispatchAllCmmWidth :: GHC.Width -> a -> a -> a -> a -> CodeGen a
dispatchAllCmmWidth w r8 r16 r32 r64 = case w of
  GHC.W8 -> pure r8
  GHC.W16 -> pure r16
  GHC.W32 -> pure r32
  GHC.W64 -> pure r64
  _ -> throwError $ UnsupportedCmmWidth $ showSBS w

-- TODO remove once GHC 8.6 support is dropped
class IsShortByteString a where
  fromShortByteString :: a -> SBS.ShortByteString

instance IsShortByteString BS.ByteString where
  fromShortByteString = SBS.toShort

instance IsShortByteString [Word8] where
  fromShortByteString = SBS.pack

marshalCmmStatic :: GHC.CmmStatic -> CodeGen AsteriusStatic
<<<<<<< HEAD
marshalCmmStatic st =
  case st of
    GHC.CmmStaticLit lit ->
      case lit of
        GHC.CmmInt x w ->
          Serialized <$>
          dispatchAllCmmWidth
            w
            (if x < 0
               then encodeStorable (fromIntegral x :: Int8)
               else encodeStorable (fromIntegral x :: Word8))
            (if x < 0
               then encodeStorable (fromIntegral x :: Int16)
               else encodeStorable (fromIntegral x :: Word16))
            (if x < 0
               then encodeStorable (fromIntegral x :: Int32)
               else encodeStorable (fromIntegral x :: Word32))
            (if x < 0
               then encodeStorable (fromIntegral x :: Int64)
               else encodeStorable (fromIntegral x :: Word64))
        GHC.CmmFloat x w ->
          Serialized <$>
          dispatchCmmWidth
            w
            (encodeStorable (fromRational x :: Float))
            (encodeStorable (fromRational x :: Double))
        GHC.CmmLabel clbl -> flip SymbolStatic 0 <$> marshalCLabel clbl
        GHC.CmmLabelOff clbl o -> do
          sym <- marshalCLabel clbl
          pure $ SymbolStatic sym o
        _ -> throwError $ UnsupportedCmmLit $ showSBS lit
    GHC.CmmUninitialised s -> pure $ Uninitialized s
    GHC.CmmString s -> pure $ Serialized $ fromShortByteString s <> "\0"
=======
marshalCmmStatic st = case st of
  GHC.CmmStaticLit lit -> case lit of
    GHC.CmmInt x w ->
      Serialized
        <$> dispatchAllCmmWidth
          w
          ( if x < 0
              then encodeStorable (fromIntegral x :: Int8)
              else encodeStorable (fromIntegral x :: Word8)
          )
          ( if x < 0
              then encodeStorable (fromIntegral x :: Int16)
              else encodeStorable (fromIntegral x :: Word16)
          )
          ( if x < 0
              then encodeStorable (fromIntegral x :: Int32)
              else encodeStorable (fromIntegral x :: Word32)
          )
          ( if x < 0
              then encodeStorable (fromIntegral x :: Int64)
              else encodeStorable (fromIntegral x :: Word64)
          )
    GHC.CmmFloat x w ->
      Serialized
        <$> dispatchCmmWidth
          w
          (encodeStorable (fromRational x :: Float))
          (encodeStorable (fromRational x :: Double))
    GHC.CmmLabel clbl -> flip SymbolStatic 0 <$> marshalCLabel clbl
    GHC.CmmLabelOff clbl o -> do
      sym <- marshalCLabel clbl
      pure $ SymbolStatic sym o
    _ -> throwError $ UnsupportedCmmLit $ showSBS lit
  GHC.CmmUninitialised s -> pure $ Uninitialized s
  GHC.CmmString s -> pure $ Serialized $ SBS.pack $ s <> [0]
>>>>>>> beb0b827

marshalCmmSectionType ::
  AsteriusEntitySymbol -> GHC.Section -> AsteriusStaticsType
marshalCmmSectionType sym sec@(GHC.Section _ clbl)
  | GHC.isGcPtrLabel clbl = Closure
  | "_info" `BS.isSuffixOf` SBS.fromShort (entityName sym) = InfoTable
  | GHC.isSecConstant sec = ConstBytes
  | otherwise = Bytes

marshalCmmData ::
  AsteriusEntitySymbol ->
  GHC.Section ->
  GHC.CmmStatics ->
  CodeGen AsteriusStatics
marshalCmmData sym sec (GHC.Statics _ ss) = do
  ass <- for ss marshalCmmStatic
  pure AsteriusStatics
    { staticsType = marshalCmmSectionType sym sec,
      asteriusStatics = ass
    }

marshalCmmLocalReg :: GHC.LocalReg -> CodeGen (UnresolvedLocalReg, ValueType)
marshalCmmLocalReg (GHC.LocalReg u t) = do
  vt <- marshalCmmType t
  pure (UniqueLocalReg (GHC.getKey u) vt, vt)

marshalTypedCmmLocalReg ::
  GHC.LocalReg -> ValueType -> CodeGen UnresolvedLocalReg
marshalTypedCmmLocalReg r vt = do
  (lr, vt') <- marshalCmmLocalReg r
  if vt == vt' then pure lr else throwError $ UnsupportedCmmExpr $ showSBS r

marshalCmmGlobalReg :: GHC.GlobalReg -> CodeGen UnresolvedGlobalReg
marshalCmmGlobalReg r = case r of
  GHC.VanillaReg i _ -> pure $ VanillaReg i
  GHC.FloatReg i -> pure $ FloatReg i
  GHC.DoubleReg i -> pure $ DoubleReg i
  GHC.LongReg i -> pure $ LongReg i
  GHC.Sp -> pure Sp
  GHC.SpLim -> pure SpLim
  GHC.Hp -> pure Hp
  GHC.HpLim -> pure HpLim
  GHC.CCCS -> pure CCCS
  GHC.CurrentTSO -> pure CurrentTSO
  GHC.CurrentNursery -> pure CurrentNursery
  GHC.HpAlloc -> pure HpAlloc
  GHC.EagerBlackholeInfo -> pure EagerBlackholeInfo
  GHC.GCEnter1 -> pure GCEnter1
  GHC.GCFun -> pure GCFun
  GHC.BaseReg -> pure BaseReg
  _ -> throwError $ UnsupportedCmmGlobalReg $ showSBS r

marshalCmmLit :: GHC.CmmLit -> CodeGen (Expression, ValueType)
marshalCmmLit lit = case lit of
  GHC.CmmInt x w ->
    dispatchCmmWidth
      w
      (ConstI32 $ fromIntegral x, I32)
      (ConstI64 $ fromIntegral x, I64)
  GHC.CmmFloat x w ->
    dispatchCmmWidth
      w
      (ConstF32 $ fromRational x, F32)
      (ConstF64 $ fromRational x, F64)
  GHC.CmmLabel clbl -> do
    sym <- marshalCLabel clbl
    pure (Symbol {unresolvedSymbol = sym, symbolOffset = 0}, I64)
  GHC.CmmLabelOff clbl o -> do
    sym <- marshalCLabel clbl
    pure (Symbol {unresolvedSymbol = sym, symbolOffset = o}, I64)
  _ -> throwError $ UnsupportedCmmLit $ showSBS lit

marshalCmmLoad :: GHC.CmmExpr -> GHC.CmmType -> CodeGen (Expression, ValueType)
marshalCmmLoad p t = do
  pv <- marshalAndCastCmmExpr p I32
  join $
    dispatchAllCmmWidth
      (GHC.typeWidth t)
      ( pure
          ( Load
              { signed = False,
                bytes = 1,
                offset = 0,
                valueType = I32,
                ptr = pv
              },
            I32
          )
      )
      ( pure
          ( Load
              { signed = False,
                bytes = 2,
                offset = 0,
                valueType = I32,
                ptr = pv
              },
            I32
          )
      )
      ( do
          vt <- marshalCmmType t
          pure
            ( Load
                { signed = False,
                  bytes = 4,
                  offset = 0,
                  valueType = vt,
                  ptr = pv
                },
              vt
            )
      )
      ( do
          vt <- marshalCmmType t
          pure
            ( Load
                { signed = False,
                  bytes = 8,
                  offset = 0,
                  valueType = vt,
                  ptr = pv
                },
              vt
            )
      )

marshalCmmReg :: GHC.CmmReg -> CodeGen (Expression, ValueType)
marshalCmmReg r = case r of
  GHC.CmmLocal lr -> do
    (lr_k, lr_vt) <- marshalCmmLocalReg lr
    pure (UnresolvedGetLocal {unresolvedLocalReg = lr_k}, lr_vt)
  GHC.CmmGlobal gr -> do
    gr_k <- marshalCmmGlobalReg gr
    pure (unresolvedGetGlobal gr_k, unresolvedGlobalRegType gr_k)

marshalCmmRegOff :: GHC.CmmReg -> Int -> CodeGen (Expression, ValueType)
marshalCmmRegOff r o = do
  (re, vt) <- marshalCmmReg r
  case vt of
    I32 ->
      pure
        ( Binary
            { binaryOp = AddInt32,
              operand0 = re,
              operand1 = ConstI32 $ fromIntegral o
            },
          vt
        )
    I64 ->
      pure
        ( Binary
            { binaryOp = AddInt64,
              operand0 = re,
              operand1 = ConstI64 $ fromIntegral o
            },
          vt
        )
    _ -> throwError $ UnsupportedCmmExpr $ showSBS $ GHC.CmmRegOff r o

marshalCmmBinMachOp ::
  BinaryOp ->
  ValueType ->
  ValueType ->
  ValueType ->
  BinaryOp ->
  ValueType ->
  ValueType ->
  ValueType ->
  GHC.Width ->
  GHC.CmmExpr ->
  GHC.CmmExpr ->
  CodeGen (Expression, ValueType)
marshalCmmBinMachOp o32 tx32 ty32 tr32 o64 tx64 ty64 tr64 w x y =
  join $
    dispatchCmmWidth
      w
      ( do
          xe <- marshalAndCastCmmExpr x tx32
          ye <- marshalAndCastCmmExpr y ty32
          pure (Binary {binaryOp = o32, operand0 = xe, operand1 = ye}, tr32)
      )
      ( do
          xe <- marshalAndCastCmmExpr x tx64
          ye <- marshalAndCastCmmExpr y ty64
          pure (Binary {binaryOp = o64, operand0 = xe, operand1 = ye}, tr64)
      )

-- Should this logic be pushed into `marshalAndCastCmmExpr?
marshalCmmHomoConvMachOp ::
  UnaryOp ->
  UnaryOp ->
  ValueType ->
  ValueType ->
  GHC.Width ->
  GHC.Width ->
  ShouldSext ->
  GHC.CmmExpr ->
  CodeGen (Expression, ValueType)
marshalCmmHomoConvMachOp o36 o63 t32 t64 w0 w1 sext x
  | (w0 == GHC.W8 || w0 == GHC.W16) && (w1 == GHC.W32 || w1 == GHC.W64) =
    -- we are extending from {W8, W16} to {W32, W64}. Sign extension
    -- semantics matters here.
    do
      (xe, _) <- marshalCmmExpr x
      pure
        ( genExtend
            (if w0 == GHC.W8 then 1 else 2)
            (if w1 == GHC.W32 then I32 else I64)
            sext
            xe,
          if w1 == GHC.W64 then I64 else I32
        )
  | (w0 == GHC.W32 || w0 == GHC.W64) && (w1 == GHC.W8 || w1 == GHC.W16) =
    -- we are wrapping from {32, 64} to {8, 16}
    do
      (xe, _) <- marshalCmmExpr x
      pure
        ( genWrap (if w0 == GHC.W32 then I32 else I64) (GHC.widthInBytes w1) xe,
          I32
        )
  | otherwise =
    -- we are converting from {32, 64} to {32, 64} of floating point / int
    do
      (o, t, tr) <- dispatchCmmWidth w1 (o63, t64, t32) (o36, t32, t64)
      xe <- marshalAndCastCmmExpr x t
      pure (Unary {unaryOp = o, operand0 = xe}, tr)

marshalCmmHeteroConvMachOp ::
  UnaryOp ->
  UnaryOp ->
  UnaryOp ->
  UnaryOp ->
  ValueType ->
  ValueType ->
  ValueType ->
  ValueType ->
  GHC.Width ->
  GHC.Width ->
  GHC.CmmExpr ->
  CodeGen (Expression, ValueType)
marshalCmmHeteroConvMachOp o33 o36 o63 o66 tx32 ty32 tx64 ty64 w0 w1 x = do
  (g0, g1) <-
    dispatchCmmWidth
      w0
      ((o33, tx32, ty32), (o36, tx32, ty64))
      ((o63, tx64, ty32), (o66, tx64, ty64))
  (o, t, tr) <- dispatchCmmWidth w1 g0 g1
  xe <- marshalAndCastCmmExpr x t
  pure (Unary {unaryOp = o, operand0 = xe}, tr)

marshalCmmMachOp ::
  GHC.MachOp -> [GHC.CmmExpr] -> CodeGen (Expression, ValueType)
marshalCmmMachOp (GHC.MO_Add w) [x, y] =
  marshalCmmBinMachOp AddInt32 I32 I32 I32 AddInt64 I64 I64 I64 w x y
marshalCmmMachOp (GHC.MO_Sub w) [x, y] =
  marshalCmmBinMachOp SubInt32 I32 I32 I32 SubInt64 I64 I64 I64 w x y
marshalCmmMachOp (GHC.MO_Eq w) [x, y] =
  marshalCmmBinMachOp EqInt32 I32 I32 I32 EqInt64 I64 I64 I32 w x y
marshalCmmMachOp (GHC.MO_Ne w) [x, y] =
  marshalCmmBinMachOp NeInt32 I32 I32 I32 NeInt64 I64 I64 I32 w x y
marshalCmmMachOp (GHC.MO_Mul w) [x, y] =
  marshalCmmBinMachOp MulInt32 I32 I32 I32 MulInt64 I64 I64 I64 w x y
marshalCmmMachOp (GHC.MO_S_Quot w) [x, y] =
  marshalCmmBinMachOp DivSInt32 I32 I32 I32 DivSInt64 I64 I64 I64 w x y
marshalCmmMachOp (GHC.MO_S_Rem w) [x, y] =
  marshalCmmBinMachOp RemSInt32 I32 I32 I32 RemSInt64 I64 I64 I64 w x y
marshalCmmMachOp (GHC.MO_S_Neg w) [x] =
  join $
    dispatchCmmWidth
      w
      ( do
          xe <- marshalAndCastCmmExpr x I32
          pure
            ( Binary {binaryOp = SubInt32, operand0 = ConstI32 0, operand1 = xe},
              I32
            )
      )
      ( do
          xe <- marshalAndCastCmmExpr x I64
          pure
            ( Binary {binaryOp = SubInt64, operand0 = ConstI64 0, operand1 = xe},
              I64
            )
      )
marshalCmmMachOp (GHC.MO_U_Quot w) [x, y] =
  marshalCmmBinMachOp DivUInt32 I32 I32 I32 DivUInt64 I64 I64 I64 w x y
marshalCmmMachOp (GHC.MO_U_Rem w) [x, y] =
  marshalCmmBinMachOp RemUInt32 I32 I32 I32 RemUInt64 I64 I64 I64 w x y
marshalCmmMachOp (GHC.MO_S_Ge w) [x, y] =
  marshalCmmBinMachOp GeSInt32 I32 I32 I32 GeSInt64 I64 I64 I32 w x y
marshalCmmMachOp (GHC.MO_S_Le w) [x, y] =
  marshalCmmBinMachOp LeSInt32 I32 I32 I32 LeSInt64 I64 I64 I32 w x y
marshalCmmMachOp (GHC.MO_S_Gt w) [x, y] =
  marshalCmmBinMachOp GtSInt32 I32 I32 I32 GtSInt64 I64 I64 I32 w x y
marshalCmmMachOp (GHC.MO_S_Lt w) [x, y] =
  marshalCmmBinMachOp LtSInt32 I32 I32 I32 LtSInt64 I64 I64 I32 w x y
marshalCmmMachOp (GHC.MO_U_Ge w) [x, y] =
  marshalCmmBinMachOp GeUInt32 I32 I32 I32 GeUInt64 I64 I64 I32 w x y
marshalCmmMachOp (GHC.MO_U_Le w) [x, y] =
  marshalCmmBinMachOp LeUInt32 I32 I32 I32 LeUInt64 I64 I64 I32 w x y
marshalCmmMachOp (GHC.MO_U_Gt w) [x, y] =
  marshalCmmBinMachOp GtUInt32 I32 I32 I32 GtUInt64 I64 I64 I32 w x y
marshalCmmMachOp (GHC.MO_U_Lt w) [x, y] =
  marshalCmmBinMachOp LtUInt32 I32 I32 I32 LtUInt64 I64 I64 I32 w x y
marshalCmmMachOp (GHC.MO_F_Add w) [x, y] =
  marshalCmmBinMachOp AddFloat32 F32 F32 F32 AddFloat64 F64 F64 F64 w x y
marshalCmmMachOp (GHC.MO_F_Sub w) [x, y] =
  marshalCmmBinMachOp SubFloat32 F32 F32 F32 SubFloat64 F64 F64 F64 w x y
marshalCmmMachOp (GHC.MO_F_Neg w) [x] =
  join $
    dispatchCmmWidth
      w
      ( do
          xe <- marshalAndCastCmmExpr x F32
          pure (Unary {unaryOp = NegFloat32, operand0 = xe}, F32)
      )
      ( do
          xe <- marshalAndCastCmmExpr x F64
          pure (Unary {unaryOp = NegFloat64, operand0 = xe}, F64)
      )
marshalCmmMachOp (GHC.MO_F_Mul w) [x, y] =
  marshalCmmBinMachOp MulFloat32 F32 F32 F32 MulFloat64 F64 F64 F64 w x y
marshalCmmMachOp (GHC.MO_F_Quot w) [x, y] =
  marshalCmmBinMachOp DivFloat32 F32 F32 F32 DivFloat64 F64 F64 F64 w x y
marshalCmmMachOp (GHC.MO_F_Eq w) [x, y] =
  marshalCmmBinMachOp EqFloat32 F32 F32 I32 EqFloat64 F64 F64 I32 w x y
marshalCmmMachOp (GHC.MO_F_Ne w) [x, y] =
  marshalCmmBinMachOp NeFloat32 F32 F32 I32 NeFloat64 F64 F64 I32 w x y
marshalCmmMachOp (GHC.MO_F_Ge w) [x, y] =
  marshalCmmBinMachOp GeFloat32 F32 F32 I32 GeFloat64 F64 F64 I32 w x y
marshalCmmMachOp (GHC.MO_F_Le w) [x, y] =
  marshalCmmBinMachOp LeFloat32 F32 F32 I32 LeFloat64 F64 F64 I32 w x y
marshalCmmMachOp (GHC.MO_F_Gt w) [x, y] =
  marshalCmmBinMachOp GtFloat32 F32 F32 I32 GtFloat64 F64 F64 I32 w x y
marshalCmmMachOp (GHC.MO_F_Lt w) [x, y] =
  marshalCmmBinMachOp LtFloat32 F32 F32 I32 LtFloat64 F64 F64 I32 w x y
marshalCmmMachOp (GHC.MO_And w) [x, y] =
  marshalCmmBinMachOp AndInt32 I32 I32 I32 AndInt64 I64 I64 I64 w x y
marshalCmmMachOp (GHC.MO_Or w) [x, y] =
  marshalCmmBinMachOp OrInt32 I32 I32 I32 OrInt64 I64 I64 I64 w x y
marshalCmmMachOp (GHC.MO_Xor w) [x, y] =
  marshalCmmBinMachOp XorInt32 I32 I32 I32 XorInt64 I64 I64 I64 w x y
marshalCmmMachOp (GHC.MO_Not w) [x] =
  join $
    dispatchCmmWidth
      w
      ( do
          xe <- marshalAndCastCmmExpr x I32
          pure
            ( Binary
                { binaryOp = XorInt32,
                  operand0 = xe,
                  operand1 = ConstI32 0xFFFFFFFF
                },
              I32
            )
      )
      ( do
          xe <- marshalAndCastCmmExpr x I64
          pure
            ( Binary
                { binaryOp = XorInt64,
                  operand0 = xe,
                  operand1 = ConstI64 0xFFFFFFFFFFFFFFFF
                },
              I64
            )
      )
marshalCmmMachOp (GHC.MO_Shl w) [x, y] =
  marshalCmmBinMachOp ShlInt32 I32 I32 I32 ShlInt64 I64 I64 I64 w x y
marshalCmmMachOp (GHC.MO_U_Shr w) [x, y] =
  marshalCmmBinMachOp ShrUInt32 I32 I32 I32 ShrUInt64 I64 I64 I64 w x y
marshalCmmMachOp (GHC.MO_S_Shr w) [x, y] =
  marshalCmmBinMachOp ShrSInt32 I32 I32 I32 ShrSInt64 I64 I64 I64 w x y
marshalCmmMachOp (GHC.MO_SF_Conv w0 w1) [x] =
  marshalCmmHeteroConvMachOp
    ConvertSInt32ToFloat32
    ConvertSInt32ToFloat64
    ConvertSInt64ToFloat32
    ConvertSInt64ToFloat64
    I32
    F32
    I64
    F64
    w0
    w1
    x
marshalCmmMachOp (GHC.MO_FS_Conv w0 w1) [x] =
  marshalCmmHeteroConvMachOp
    TruncSFloat32ToInt32
    TruncSFloat32ToInt64
    TruncSFloat64ToInt32
    TruncSFloat64ToInt64
    F32
    I32
    F64
    I64
    w0
    w1
    x
marshalCmmMachOp (GHC.MO_SS_Conv w0 w1) [x] =
  marshalCmmHomoConvMachOp ExtendSInt32 WrapInt64 I32 I64 w0 w1 Sext x
marshalCmmMachOp (GHC.MO_UU_Conv w0 w1) [x] =
  marshalCmmHomoConvMachOp ExtendUInt32 WrapInt64 I32 I64 w0 w1 NoSext x
marshalCmmMachOp (GHC.MO_FF_Conv w0 w1) [x] =
  marshalCmmHomoConvMachOp PromoteFloat32 DemoteFloat64 F32 F64 w0 w1 Sext x
marshalCmmMachOp op xs =
  throwError $ UnsupportedCmmExpr $ showSBS $ GHC.CmmMachOp op xs

marshalCmmExpr :: GHC.CmmExpr -> CodeGen (Expression, ValueType)
marshalCmmExpr cmm_expr = case cmm_expr of
  GHC.CmmLit lit -> marshalCmmLit lit
  GHC.CmmLoad p t -> marshalCmmLoad p t
  GHC.CmmReg r -> marshalCmmReg r
  GHC.CmmMachOp op xs -> marshalCmmMachOp op xs
  GHC.CmmRegOff r o -> marshalCmmRegOff r o
  _ -> throwError $ UnsupportedCmmExpr $ showSBS cmm_expr

marshalAndCastCmmExpr :: GHC.CmmExpr -> ValueType -> CodeGen Expression
marshalAndCastCmmExpr cmm_expr dest_vt = do
  (src_expr, src_vt) <- marshalCmmExpr cmm_expr
  case (# src_vt, dest_vt #) of
    (# I32, I64 #) ->
      pure Unary {unaryOp = ExtendSInt32, operand0 = src_expr}
    (# I64, I32 #) -> pure Unary {unaryOp = WrapInt64, operand0 = src_expr}
    (# I64, F64 #) ->
      pure Unary {unaryOp = ConvertSInt64ToFloat64, operand0 = src_expr}
    _
      | src_vt == dest_vt -> pure src_expr
      | otherwise ->
        throwError $
          UnsupportedImplicitCasting src_expr src_vt dest_vt

marshalCmmUnPrimCall ::
  ValueType -> -- result type
  GHC.LocalReg -> -- result destination
  ValueType -> -- operand type
  GHC.CmmExpr -> -- operand
  (Expression -> Expression) -> -- operation
  CodeGen [Expression]
marshalCmmUnPrimCall retTyp ret vTyp v op = do
  lr <- marshalTypedCmmLocalReg ret retTyp
  xe <- marshalAndCastCmmExpr v vTyp
  pure [UnresolvedSetLocal {unresolvedLocalReg = lr, value = op xe}]

marshalCmmQuotRemPrimCall ::
  UnresolvedLocalReg ->
  UnresolvedLocalReg ->
  BinaryOp ->
  BinaryOp ->
  ValueType ->
  GHC.LocalReg ->
  GHC.LocalReg ->
  GHC.CmmExpr ->
  GHC.CmmExpr ->
  CodeGen [Expression]
marshalCmmQuotRemPrimCall tmp0 tmp1 qop rop vt qr rr x y = do
  qlr <- marshalTypedCmmLocalReg qr vt
  rlr <- marshalTypedCmmLocalReg rr vt
  xe <- marshalAndCastCmmExpr x vt
  ye <- marshalAndCastCmmExpr y vt
  pure
    [ UnresolvedSetLocal {unresolvedLocalReg = tmp0, value = xe},
      UnresolvedSetLocal {unresolvedLocalReg = tmp1, value = ye},
      UnresolvedSetLocal
        { unresolvedLocalReg = qlr,
          value = Binary
            { binaryOp = qop,
              operand0 = UnresolvedGetLocal {unresolvedLocalReg = tmp0},
              operand1 = UnresolvedGetLocal {unresolvedLocalReg = tmp1}
            }
        },
      UnresolvedSetLocal
        { unresolvedLocalReg = rlr,
          value = Binary
            { binaryOp = rop,
              operand0 = UnresolvedGetLocal {unresolvedLocalReg = tmp0},
              operand1 = UnresolvedGetLocal {unresolvedLocalReg = tmp1}
            }
        }
    ]

marshalCmmUnMathPrimCall ::
  SBS.ShortByteString ->
  ValueType ->
  GHC.LocalReg ->
  GHC.CmmExpr ->
  CodeGen [Expression]
marshalCmmUnMathPrimCall op vt r x = do
  lr <- marshalTypedCmmLocalReg r vt
  xe <- marshalAndCastCmmExpr x vt
  pure
    [ UnresolvedSetLocal
        { unresolvedLocalReg = lr,
          value = CallImport
            { target' = "__asterius_" <> op <> "_" <> showSBS vt,
              operands = [xe],
              callImportReturnTypes = [vt]
            }
        }
    ]

marshalCmmBinMathPrimCall ::
  SBS.ShortByteString ->
  ValueType ->
  GHC.LocalReg ->
  GHC.CmmExpr ->
  GHC.CmmExpr ->
  CodeGen [Expression]
marshalCmmBinMathPrimCall op vt r x y = do
  lr <- marshalTypedCmmLocalReg r vt
  xe <- marshalAndCastCmmExpr x vt
  ye <- marshalAndCastCmmExpr y vt
  pure
    [ UnresolvedSetLocal
        { unresolvedLocalReg = lr,
          value = CallImport
            { target' = "__asterius_" <> op <> "_" <> showSBS vt,
              operands = [xe, ye],
              callImportReturnTypes = [vt]
            }
        }
    ]

-- We follow the order of definition from:
-- https://github.com/ghc/ghc/blob/master/compiler/cmm/CmmMachOp.hs
marshalCmmPrimCall ::
  GHC.CallishMachOp ->
  [GHC.LocalReg] ->
  [GHC.CmmExpr] ->
  CodeGen [Expression]
marshalCmmPrimCall GHC.MO_F64_Pwr [r] [x, y] =
  marshalCmmBinMathPrimCall "pow" F64 r x y
marshalCmmPrimCall GHC.MO_F64_Sin [r] [x] =
  marshalCmmUnMathPrimCall "sin" F64 r x
marshalCmmPrimCall GHC.MO_F64_Cos [r] [x] =
  marshalCmmUnMathPrimCall "cos" F64 r x
marshalCmmPrimCall GHC.MO_F64_Tan [r] [x] =
  marshalCmmUnMathPrimCall "tan" F64 r x
marshalCmmPrimCall GHC.MO_F64_Sinh [r] [x] =
  marshalCmmUnMathPrimCall "sinh" F64 r x
marshalCmmPrimCall GHC.MO_F64_Cosh [r] [x] =
  marshalCmmUnMathPrimCall "cosh" F64 r x
marshalCmmPrimCall GHC.MO_F64_Tanh [r] [x] =
  marshalCmmUnMathPrimCall "tanh" F64 r x
marshalCmmPrimCall GHC.MO_F64_Asin [r] [x] =
  marshalCmmUnMathPrimCall "asin" F64 r x
marshalCmmPrimCall GHC.MO_F64_Acos [r] [x] =
  marshalCmmUnMathPrimCall "acos" F64 r x
marshalCmmPrimCall GHC.MO_F64_Atan [r] [x] =
  marshalCmmUnMathPrimCall "atan" F64 r x
<<<<<<< HEAD

-- It is unfortunate to have CPP in the asterius package.
-- Perhaps we should move this function to ghc-toolkit?
#if MIN_VERSION_ghc(8,7,0)
marshalCmmPrimCall GHC.MO_F64_Asinh [r] [x] =
  marshalCmmUnMathPrimCall "asinh" F64 r x
marshalCmmPrimCall GHC.MO_F64_Acosh [r] [x] =
  marshalCmmUnMathPrimCall "acosh" F64 r x
marshalCmmPrimCall GHC.MO_F64_Atanh [r] [x] =
  marshalCmmUnMathPrimCall "atanh" F64 r x
#endif

=======
>>>>>>> beb0b827
marshalCmmPrimCall GHC.MO_F64_Log [r] [x] =
  marshalCmmUnMathPrimCall "log" F64 r x
marshalCmmPrimCall GHC.MO_F64_Exp [r] [x] =
  marshalCmmUnMathPrimCall "exp" F64 r x
marshalCmmPrimCall GHC.MO_F64_Fabs [r] [x] =
  marshalCmmUnPrimCall F64 r F64 x (Unary AbsFloat64)
marshalCmmPrimCall GHC.MO_F64_Sqrt [r] [x] =
  marshalCmmUnPrimCall F64 r F64 x (Unary SqrtFloat64)
-- 32 bit
marshalCmmPrimCall GHC.MO_F32_Pwr [r] [x, y] =
  marshalCmmBinMathPrimCall "pow" F32 r x y
marshalCmmPrimCall GHC.MO_F32_Sin [r] [x] =
  marshalCmmUnMathPrimCall "sin" F32 r x
marshalCmmPrimCall GHC.MO_F32_Cos [r] [x] =
  marshalCmmUnMathPrimCall "cos" F32 r x
marshalCmmPrimCall GHC.MO_F32_Tan [r] [x] =
  marshalCmmUnMathPrimCall "tan" F32 r x
marshalCmmPrimCall GHC.MO_F32_Sinh [r] [x] =
  marshalCmmUnMathPrimCall "sinh" F32 r x
marshalCmmPrimCall GHC.MO_F32_Cosh [r] [x] =
  marshalCmmUnMathPrimCall "cosh" F32 r x
marshalCmmPrimCall GHC.MO_F32_Tanh [r] [x] =
  marshalCmmUnMathPrimCall "tanh" F32 r x
marshalCmmPrimCall GHC.MO_F32_Asin [r] [x] =
  marshalCmmUnMathPrimCall "asin" F32 r x
marshalCmmPrimCall GHC.MO_F32_Acos [r] [x] =
  marshalCmmUnMathPrimCall "acos" F32 r x
marshalCmmPrimCall GHC.MO_F32_Atan [r] [x] =
  marshalCmmUnMathPrimCall "atan" F32 r x
<<<<<<< HEAD

#if MIN_VERSION_ghc(8,7,0)
marshalCmmPrimCall GHC.MO_F32_Asinh [r] [x] =
  marshalCmmUnMathPrimCall "asinh" F32 r x
marshalCmmPrimCall GHC.MO_F32_Acosh [r] [x] =
  marshalCmmUnMathPrimCall "acosh" F32 r x
marshalCmmPrimCall GHC.MO_F32_Atanh [r] [x] =
  marshalCmmUnMathPrimCall "atanh" F32 r x
#endif

=======
>>>>>>> beb0b827
marshalCmmPrimCall GHC.MO_F32_Log [r] [x] =
  marshalCmmUnMathPrimCall "log" F32 r x
marshalCmmPrimCall GHC.MO_F32_Exp [r] [x] =
  marshalCmmUnMathPrimCall "exp" F32 r x
marshalCmmPrimCall GHC.MO_F32_Fabs [r] [x] =
  marshalCmmUnPrimCall F32 r F32 x (Unary AbsFloat32)
marshalCmmPrimCall GHC.MO_F32_Sqrt [r] [x] =
  marshalCmmUnPrimCall F32 r F32 x (Unary SqrtFloat32)
marshalCmmPrimCall (GHC.MO_UF_Conv w) [r] [x] = do
  (op, ft) <-
    dispatchCmmWidth
      w
      (ConvertUInt64ToFloat32, F32)
      (ConvertUInt64ToFloat64, F64)
  lr <- marshalTypedCmmLocalReg r ft
  xe <- marshalAndCastCmmExpr x I64
  pure
    [ UnresolvedSetLocal
        { unresolvedLocalReg = lr,
          value = Unary {unaryOp = op, operand0 = xe}
        }
    ]
marshalCmmPrimCall (GHC.MO_S_QuotRem w) [qr, rr] [x, y] =
  join $
    dispatchCmmWidth
      w
      ( marshalCmmQuotRemPrimCall
          QuotRemI32X
          QuotRemI32Y
          DivSInt32
          RemSInt32
          I32
          qr
          rr
          x
          y
      )
      ( marshalCmmQuotRemPrimCall
          QuotRemI64X
          QuotRemI64Y
          DivSInt64
          RemSInt64
          I64
          qr
          rr
          x
          y
      )
marshalCmmPrimCall (GHC.MO_U_QuotRem w) [qr, rr] [x, y] =
  join $
    dispatchCmmWidth
      w
      ( marshalCmmQuotRemPrimCall
          QuotRemI32X
          QuotRemI32Y
          DivUInt32
          RemUInt32
          I32
          qr
          rr
          x
          y
      )
      ( marshalCmmQuotRemPrimCall
          QuotRemI64X
          QuotRemI64Y
          DivUInt64
          RemUInt64
          I64
          qr
          rr
          x
          y
      )
marshalCmmPrimCall GHC.MO_WriteBarrier _ _ = pure []
marshalCmmPrimCall GHC.MO_Touch _ _ = pure []
marshalCmmPrimCall (GHC.MO_Prefetch_Data _) _ _ = pure []
marshalCmmPrimCall (GHC.MO_Memcpy _) [] [_dst, _src, _n] = do
  dst <- marshalAndCastCmmExpr _dst F64
  src <- marshalAndCastCmmExpr _src F64
  n <- marshalAndCastCmmExpr _n F64
  pure
    [ CallImport
        { target' = "__asterius_memcpy",
          operands = [dst, src, n],
          callImportReturnTypes = []
        }
    ]
marshalCmmPrimCall (GHC.MO_Memset _) [] [_dst, _c, _n] = do
  dst <- marshalAndCastCmmExpr _dst F64
  c <- marshalAndCastCmmExpr _c F64
  n <- marshalAndCastCmmExpr _n F64
  pure
    [ CallImport
        { target' = "__asterius_memset",
          operands = [dst, c, n],
          callImportReturnTypes = []
        }
    ]
marshalCmmPrimCall (GHC.MO_Memmove _) [] [_dst, _src, _n] = do
  dst <- marshalAndCastCmmExpr _dst F64
  src <- marshalAndCastCmmExpr _src F64
  n <- marshalAndCastCmmExpr _n F64
  pure
    [ CallImport
        { target' = "__asterius_memmove",
          operands = [dst, src, n],
          callImportReturnTypes = []
        }
    ]
marshalCmmPrimCall (GHC.MO_Memcmp _) [_cres] [_ptr1, _ptr2, _n] = do
  cres <- marshalTypedCmmLocalReg _cres I32
  ptr1 <- marshalAndCastCmmExpr _ptr1 F64
  ptr2 <- marshalAndCastCmmExpr _ptr2 F64
  n <- marshalAndCastCmmExpr _n F64
  pure
    [ UnresolvedSetLocal
        { unresolvedLocalReg = cres,
          value = CallImport
            { target' = "__asterius_memcmp",
              operands = [ptr1, ptr2, n],
              callImportReturnTypes = [I32]
            }
        }
    ]
marshalCmmPrimCall (GHC.MO_PopCnt GHC.W64) [r] [x] =
  marshalCmmUnPrimCall I64 r I64 x popCntInt64
marshalCmmPrimCall (GHC.MO_PopCnt GHC.W32) [r] [x] = do
  marshalCmmUnPrimCall I64 r I32 x (extendSInt32 . popCntInt32)
marshalCmmPrimCall (GHC.MO_PopCnt GHC.W16) [r] [x] = do
  marshalCmmUnPrimCall
    I64
    r
    I32
    x
    (extendSInt32 . popCntInt32 . andInt32 (constI32 0xFFFF))
marshalCmmPrimCall (GHC.MO_PopCnt GHC.W8) [r] [x] = do
  marshalCmmUnPrimCall
    I64
    r
    I32
    x
    (extendSInt32 . popCntInt32 . andInt32 (constI32 0xFF))
marshalCmmPrimCall (GHC.MO_Clz GHC.W64) [r] [x] =
  marshalCmmUnPrimCall I64 r I64 x clzInt64
marshalCmmPrimCall (GHC.MO_Clz GHC.W32) [r] [x] =
  marshalCmmUnPrimCall I64 r I32 x (extendSInt32 . clzInt32)
marshalCmmPrimCall (GHC.MO_Clz GHC.W16) [r] [x] =
  marshalCmmUnPrimCall
    I64
    r
    I32
    x
    ( extendSInt32
        . clzInt32
        . orInt32 (constI32 0x8000)
        . (`shlInt32` constI32 16)
    )
marshalCmmPrimCall (GHC.MO_Clz GHC.W8) [r] [x] =
  marshalCmmUnPrimCall
    I64
    r
    I32
    x
    ( extendSInt32
        . clzInt32
        . orInt32 (constI32 0x800000)
        . (`shlInt32` constI32 24)
    )
marshalCmmPrimCall (GHC.MO_Ctz GHC.W64) [r] [x] =
  marshalCmmUnPrimCall I64 r I64 x ctzInt64
marshalCmmPrimCall (GHC.MO_Ctz GHC.W32) [r] [x] =
  marshalCmmUnPrimCall I64 r I32 x (extendSInt32 . ctzInt32)
marshalCmmPrimCall (GHC.MO_Ctz GHC.W16) [r] [x] =
  marshalCmmUnPrimCall
    I64
    r
    I32
    x
    (extendSInt32 . ctzInt32 . orInt32 (constI32 0x10000))
marshalCmmPrimCall (GHC.MO_Ctz GHC.W8) [r] [x] =
  marshalCmmUnPrimCall
    I64
    r
    I32
    x
    (extendSInt32 . ctzInt32 . orInt32 (constI32 0x100))
-- r = result, o = overflow
-- see also: GHC.Prim.subWordC#
marshalCmmPrimCall (GHC.MO_SubWordC GHC.W64) [r, o] [x, y] = do
  (xr, _) <- marshalCmmExpr x
  (yr, _) <- marshalCmmExpr y
  lr <- marshalTypedCmmLocalReg r I64
  lo <- marshalTypedCmmLocalReg o I64
  let x_minus_y = Binary {binaryOp = SubInt64, operand0 = xr, operand1 = yr}
  let overflow = Binary {binaryOp = LtUInt64, operand0 = xr, operand1 = yr}
  let overflow_sext = Unary {unaryOp = ExtendUInt32, operand0 = overflow}
  pure
    [ UnresolvedSetLocal {unresolvedLocalReg = lr, value = x_minus_y},
      UnresolvedSetLocal {unresolvedLocalReg = lo, value = overflow_sext}
    ]
-- r = result, o = overflow
-- see also: GHC.Prim.addWordC#
marshalCmmPrimCall (GHC.MO_AddWordC GHC.W64) [r, o] [x, y] = do
  (xr, _) <- marshalCmmExpr x
  (yr, _) <- marshalCmmExpr y
  lr <- marshalTypedCmmLocalReg r I64
  -- x + y > maxbound
  -- y + x > maxbound
  -- y > maxbound - x
  lo <- marshalTypedCmmLocalReg o I64
  let x_plus_y = Binary {binaryOp = AddInt64, operand0 = xr, operand1 = yr}
  let maxbound_minus_x = Binary
        { binaryOp = SubInt64,
          operand0 = ConstI64 0xFFFFFFFFFFFFFFFF,
          operand1 = xr
        }
  let overflow = Binary
        { binaryOp = GtUInt64,
          operand0 = yr,
          operand1 = maxbound_minus_x
        }
  let overflow_sext = Unary {unaryOp = ExtendUInt32, operand0 = overflow}
  pure
    [ UnresolvedSetLocal {unresolvedLocalReg = lr, value = x_plus_y},
      UnresolvedSetLocal {unresolvedLocalReg = lo, value = overflow_sext}
    ]
-- See also: GHC.Prim.plusWord2
-- add unsigned: return (carry, result)
marshalCmmPrimCall (GHC.MO_Add2 GHC.W64) [o, r] [x, y] = do
  (xr, _) <- marshalCmmExpr x
  (yr, _) <- marshalCmmExpr y
  lr <- marshalTypedCmmLocalReg r I64
  -- y + x > maxbound
  -- y > maxbound - x
  lo <- marshalTypedCmmLocalReg o I64
  let x_plus_y = Binary {binaryOp = AddInt64, operand0 = xr, operand1 = yr}
  let x_minus_maxbound = Binary
        { binaryOp = SubInt64,
          operand0 = ConstI64 0xFFFFFFFFFFFFFFFF,
          operand1 = xr
        }
  let overflow = Binary
        { binaryOp = GtUInt64,
          operand0 = yr,
          operand1 = x_minus_maxbound
        }
  let overflow_sext = Unary {unaryOp = ExtendUInt32, operand0 = overflow}
  pure
    [ UnresolvedSetLocal {unresolvedLocalReg = lr, value = x_plus_y},
      UnresolvedSetLocal {unresolvedLocalReg = lo, value = overflow_sext}
    ]
-- See also: GHC.Prim.addIntC#
-- add signed: return (result, overflow)
marshalCmmPrimCall (GHC.MO_AddIntC GHC.W64) [r, o] [x, y] = do
  (xr, _) <- marshalCmmExpr x
  (yr, _) <- marshalCmmExpr y
  -- Copied from ghc-testsuite/numeric/CarryOverflow.hs:
  -- where ltTest x y =
  --         let r = x + y in (y > 0 && r < x) || (y < 0 && r > x)
  lr <- marshalTypedCmmLocalReg r I64
  -- y + x > maxbound
  -- y > maxbound - x
  lo <- marshalTypedCmmLocalReg o I64
  let x_plus_y = Binary {binaryOp = AddInt64, operand0 = xr, operand1 = yr}
  let y_positive_test =
        Binary {binaryOp = GtSInt64, operand0 = yr, operand1 = (ConstI64 0)}
  let y_negative_test =
        Binary {binaryOp = LtSInt64, operand0 = yr, operand1 = (ConstI64 0)}
  let x_plus_y_gt_x = Binary GtSInt64 x_plus_y xr
  let x_plus_y_lt_x = Binary LtSInt64 x_plus_y xr
  let clause_1 = Binary MulInt32 y_positive_test x_plus_y_lt_x
  let clause_2 = Binary MulInt32 y_negative_test x_plus_y_gt_x
<<<<<<< HEAD

=======
>>>>>>> beb0b827
  -- Addition is OK to express OR since only of the clauses can be
  -- true as they are mutually exclusive.
  let overflow = Binary AddInt32 clause_1 clause_2
  let overflow_sext = Unary {unaryOp = ExtendUInt32, operand0 = overflow}
  pure
    [ UnresolvedSetLocal {unresolvedLocalReg = lr, value = x_plus_y},
      UnresolvedSetLocal {unresolvedLocalReg = lo, value = overflow_sext}
    ]
-- subtract signed, reporting overflow:
-- see also: GHC.Prim.SubIntC#
-- returns (result, overflow)
marshalCmmPrimCall (GHC.MO_SubIntC GHC.W64) [r, o] [x, y] = do
  (xr, _) <- marshalCmmExpr x
  (yr, _) <- marshalCmmExpr y
  lr <- marshalTypedCmmLocalReg r I64
  lo <- marshalTypedCmmLocalReg o I64
  -- Copied from ghc-testsuite/numeric/CarryOverflow.hs:
  --  where ltTest x y =
  --        let r = x - y in (y > 0 && r > x) || (y < 0 && r < x)
  let x_minus_y = Binary {binaryOp = SubInt64, operand0 = xr, operand1 = yr}
  let y_positive_test =
        Binary {binaryOp = GtSInt64, operand0 = yr, operand1 = (ConstI64 0)}
  let y_negative_test =
        Binary {binaryOp = LtSInt64, operand0 = yr, operand1 = (ConstI64 0)}
  let x_minus_y_gt_x = Binary GtSInt64 x_minus_y xr
  let x_minus_y_lt_x = Binary LtSInt64 x_minus_y xr
  let clause_1 = Binary MulInt32 y_positive_test x_minus_y_gt_x
<<<<<<< HEAD
  let clause_2 = Binary MulInt32 y_negative_test  x_minus_y_lt_x

=======
  let clause_2 = Binary MulInt32 y_negative_test x_minus_y_lt_x
>>>>>>> beb0b827
  -- Addition is OK to express OR since only of the clauses can be
  -- true as they are mutually exclusive.
  let overflow = Binary AddInt32 clause_1 clause_2
  let overflow_sext = Unary {unaryOp = ExtendUInt32, operand0 = overflow}
  pure
    [ UnresolvedSetLocal {unresolvedLocalReg = lr, value = x_minus_y},
      UnresolvedSetLocal {unresolvedLocalReg = lo, value = overflow_sext}
    ]
-- high = high bits of result, low = low bits of result.
-- see also: GHC.Prim.timesWord2#
marshalCmmPrimCall (GHC.MO_U_Mul2 GHC.W64) [hi, lo] [x, y] = do
  (xr, _) <- marshalCmmExpr x
  (yr, _) <- marshalCmmExpr y
  hir <- marshalTypedCmmLocalReg hi I64
  lor <- marshalTypedCmmLocalReg lo I64
<<<<<<< HEAD

  -- Smash the high and low 32 bits together to create a 64 bit
  -- number.
  let smash32IntTo64 hi32 lo32 =
          Binary OrInt64
              (Binary ShlInt64
                 (Unary ExtendUInt32 hi32) (ConstI64 32))
              (Unary ExtendUInt32 lo32)

 -- mask the `n32`th block of v, counting blocks from the lowest bit.
=======
  -- Smash the high and low 32 bits together to create a 64 bit
  -- number.
  let smash32IntTo64 hi32 lo32 =
        Binary
          OrInt64
          (Binary ShlInt64 (Unary ExtendUInt32 hi32) (ConstI64 32))
          (Unary ExtendUInt32 lo32)
  -- mask the `n32`th block of v, counting blocks from the lowest bit.
>>>>>>> beb0b827
  let mask32 v n32 =
        Unary WrapInt64 $
          Binary
            AndInt64
            (Binary ShrUInt64 v (ConstI64 (n32 * 32)))
            (ConstI64 0xFFFFFFFF)
  let hiout = UnresolvedSetLocal
        { unresolvedLocalReg = hir,
          value = smash32IntTo64
            CallImport
              { target' = "__asterius_mul2",
                operands =
                  [ mask32 xr 1,
                    mask32 xr 0,
                    mask32 yr 1,
                    mask32 yr 0,
                    ConstI32 3
                  ],
                callImportReturnTypes = [I32]
              }
            CallImport
              { target' = "__asterius_mul2",
                operands =
                  [ mask32 xr 1,
                    mask32 xr 0,
                    mask32 yr 1,
                    mask32 yr 0,
                    ConstI32 2
                  ],
                callImportReturnTypes = [I32]
              }
        }
  let loout = UnresolvedSetLocal
        { unresolvedLocalReg = lor,
          value = smash32IntTo64
            CallImport
              { target' = "__asterius_mul2",
                operands =
                  [ mask32 xr 1,
                    mask32 xr 0,
                    mask32 yr 1,
                    mask32 yr 0,
                    ConstI32 1
                  ],
                callImportReturnTypes = [I32]
              }
            CallImport
              { target' = "__asterius_mul2",
                operands =
                  [ mask32 xr 1,
                    mask32 xr 0,
                    mask32 yr 1,
                    mask32 yr 0,
                    ConstI32 0
                  ],
                callImportReturnTypes = [I32]
              }
        }
  pure [hiout, loout]
-- See also: QuotRemWord2#
marshalCmmPrimCall (GHC.MO_U_QuotRem2 GHC.W64) [q, r] [lhsHi, lhsLo, rhs] = do
  quotr <- marshalTypedCmmLocalReg q I64
  remr <- marshalTypedCmmLocalReg r I64
  (lhsHir, _) <- marshalCmmExpr lhsHi
  (lhsLor, _) <- marshalCmmExpr lhsLo
  (rhsr, _) <- marshalCmmExpr rhs
<<<<<<< HEAD

  -- Smash the high and low 32 bits together to create a 64 bit
  -- number.
  let smash32IntTo64 hi32 lo32 =
          Binary OrInt64
              (Binary ShlInt64
                 (Unary ExtendUInt32 hi32) (ConstI64 32))
              (Unary ExtendUInt32 lo32)

 -- mask the `n32`th block of v, counting blocks from the lowest bit.
=======
  -- Smash the high and low 32 bits together to create a 64 bit
  -- number.
  let smash32IntTo64 hi32 lo32 =
        Binary
          OrInt64
          (Binary ShlInt64 (Unary ExtendUInt32 hi32) (ConstI64 32))
          (Unary ExtendUInt32 lo32)
  -- mask the `n32`th block of v, counting blocks from the lowest bit.
>>>>>>> beb0b827
  let mask32 v n32 =
        Unary WrapInt64 $
          Binary
            AndInt64
            (Binary ShrUInt64 v (ConstI64 (n32 * 32)))
            (ConstI64 0xFFFFFFFF)
  let quotout = UnresolvedSetLocal
        { unresolvedLocalReg = quotr,
          value = smash32IntTo64
            CallImport
              { target' = "__asterius_quotrem2_quotient",
                operands =
                  [ mask32 lhsHir 1,
                    mask32 lhsHir 0,
                    mask32 lhsLor 1,
                    mask32 lhsLor 0,
                    mask32 rhsr 1,
                    mask32 rhsr 0,
                    ConstI32 1
                  ],
                callImportReturnTypes = [I32]
              }
            CallImport
              { target' = "__asterius_quotrem2_quotient",
                operands =
                  [ mask32 lhsHir 1,
                    mask32 lhsHir 0,
                    mask32 lhsLor 1,
                    mask32 lhsLor 0,
                    mask32 rhsr 1,
                    mask32 rhsr 0,
                    ConstI32 0
                  ],
                callImportReturnTypes = [I32]
              }
        }
  let remout = UnresolvedSetLocal
        { unresolvedLocalReg = remr,
          value = smash32IntTo64
            CallImport
              { target' = "__asterius_quotrem2_remainder",
                operands =
                  [ mask32 lhsHir 1,
                    mask32 lhsHir 0,
                    mask32 lhsLor 1,
                    mask32 lhsLor 0,
                    mask32 rhsr 1,
                    mask32 rhsr 0,
                    ConstI32 1
                  ],
                callImportReturnTypes = [I32]
              }
            CallImport
              { target' = "__asterius_quotrem2_remainder",
                operands =
                  [ mask32 lhsHir 1,
                    mask32 lhsHir 0,
                    mask32 lhsLor 1,
                    mask32 lhsLor 0,
                    mask32 rhsr 1,
                    mask32 rhsr 0,
                    ConstI32 0
                  ],
                callImportReturnTypes = [I32]
              }
        }
  pure [quotout, remout]
marshalCmmPrimCall op rs xs =
  throwError $ UnsupportedCmmInstr $ showSBS $
    GHC.CmmUnsafeForeignCall
      (GHC.PrimTarget op)
      rs
      xs

marshalCmmUnsafeCall ::
  GHC.CmmExpr ->
  GHC.ForeignConvention ->
  [GHC.LocalReg] ->
  [GHC.CmmExpr] ->
  CodeGen [Expression]
marshalCmmUnsafeCall p@(GHC.CmmLit (GHC.CmmLabel clbl)) f rs xs = do
  sym <- marshalCLabel clbl
  xes <- for xs $ \x -> do
    (xe, _) <- marshalCmmExpr x
    pure xe
  case rs of
    [] -> pure [Call {target = sym, operands = xes, callReturnTypes = []}]
    [r] -> do
      (lr, vt) <- marshalCmmLocalReg r
      pure
        [ UnresolvedSetLocal
            { unresolvedLocalReg = lr,
              value = Call
                { target = sym,
                  operands = xes,
                  callReturnTypes = [vt]
                }
            }
        ]
    _ ->
      throwError $ UnsupportedCmmInstr $ showSBS $
        GHC.CmmUnsafeForeignCall
          (GHC.ForeignTarget p f)
          rs
          xs
marshalCmmUnsafeCall p f rs xs =
  throwError $ UnsupportedCmmInstr $ showSBS $
    GHC.CmmUnsafeForeignCall
      (GHC.ForeignTarget p f)
      rs
      xs

marshalCmmInstr :: GHC.CmmNode GHC.O GHC.O -> CodeGen [Expression]
marshalCmmInstr instr = case instr of
  GHC.CmmComment {} -> pure []
  GHC.CmmTick {} -> pure []
  GHC.CmmUnsafeForeignCall (GHC.PrimTarget op) rs xs ->
    marshalCmmPrimCall op rs xs
  GHC.CmmUnsafeForeignCall (GHC.ForeignTarget t c) rs xs ->
    marshalCmmUnsafeCall t c rs xs
  GHC.CmmAssign (GHC.CmmLocal r) e -> do
    (lr, vt) <- marshalCmmLocalReg r
    v <- marshalAndCastCmmExpr e vt
    pure [UnresolvedSetLocal {unresolvedLocalReg = lr, value = v}]
  GHC.CmmAssign (GHC.CmmGlobal r) e -> do
    gr <- marshalCmmGlobalReg r
    v <- marshalAndCastCmmExpr e $ unresolvedGlobalRegType gr
    pure [unresolvedSetGlobal gr v]
  GHC.CmmStore p e -> do
    pv <- marshalAndCastCmmExpr p I32
    (dflags, _) <- ask
    store_instr <-
      join $
        dispatchAllCmmWidth
          (GHC.cmmExprWidth dflags e)
          ( do
              xe <- marshalAndCastCmmExpr e I32
              pure Store
                { bytes = 1,
                  offset = 0,
                  ptr = pv,
                  value = xe,
                  valueType = I32
                }
          )
          ( do
              xe <- marshalAndCastCmmExpr e I32
              pure Store
                { bytes = 2,
                  offset = 0,
                  ptr = pv,
                  value = xe,
                  valueType = I32
                }
          )
          ( do
              (xe, vt) <- marshalCmmExpr e
              pure Store
                { bytes = 4,
                  offset = 0,
                  ptr = pv,
                  value = xe,
                  valueType = vt
                }
          )
          ( do
              (xe, vt) <- marshalCmmExpr e
              pure Store
                { bytes = 8,
                  offset = 0,
                  ptr = pv,
                  value = xe,
                  valueType = vt
                }
          )
    pure [store_instr]
  _ -> throwError $ UnsupportedCmmInstr $ showSBS instr

marshalCmmBlockBody :: [GHC.CmmNode GHC.O GHC.O] -> CodeGen [Expression]
marshalCmmBlockBody instrs = concat <$> for instrs marshalCmmInstr

marshalCmmBlockBranch ::
  GHC.CmmNode GHC.O GHC.C ->
  CodeGen ([Expression], Maybe Expression, [RelooperAddBranch])
marshalCmmBlockBranch instr = case instr of
  GHC.CmmBranch lbl -> do
    k <- marshalLabel lbl
    pure ([], Nothing, [AddBranch {to = k, addBranchCondition = Nothing}])
  GHC.CmmCondBranch {..} -> do
    c <- marshalAndCastCmmExpr cml_pred I32
    kf <- marshalLabel cml_false
    kt <- marshalLabel cml_true
    pure
      ( [],
        Nothing,
        [AddBranch {to = kt, addBranchCondition = Just c} | kt /= kf]
          <> [AddBranch {to = kf, addBranchCondition = Nothing}]
      )
  GHC.CmmSwitch cml_arg st -> do
    a <- marshalAndCastCmmExpr cml_arg I64
    brs <- for (GHC.switchTargetsCases st) $ \(idx, lbl) -> do
      dest <- marshalLabel lbl
      pure (dest, [fromIntegral $ idx - fst (GHC.switchTargetsRange st)])
    dest_def <- case GHC.switchTargetsDefault st of
      Just lbl -> marshalLabel lbl
      _ -> pure "__asterius_unreachable"
    pure
      ( [],
        Just Unary
          { unaryOp = WrapInt64,
            operand0 = case GHC.switchTargetsRange st of
              (0, _) -> a
              (l, _) -> Binary
                { binaryOp = SubInt64,
                  operand0 = a,
                  operand1 = ConstI64 $ fromIntegral l
                }
          },
        [ AddBranchForSwitch {to = dest, indexes = tags}
          | (dest, tags) <- M.toList $ M.fromListWith (<>) brs,
            dest /= dest_def
        ]
          <> [AddBranch {to = dest_def, addBranchCondition = Nothing}]
      )
  GHC.CmmCall {..} -> do
    t <- marshalAndCastCmmExpr cml_target I64
    pure
      ( [ case t of
            Symbol {..} -> ReturnCall {returnCallTarget64 = unresolvedSymbol}
            _ -> ReturnCallIndirect {returnCallIndirectTarget64 = t}
        ],
        Nothing,
        []
      )
  _ -> throwError $ UnsupportedCmmBranch $ showSBS instr

marshalCmmBlock ::
  [GHC.CmmNode GHC.O GHC.O] ->
  GHC.CmmNode GHC.O GHC.C ->
  CodeGen RelooperBlock
marshalCmmBlock inner_nodes exit_node = do
  inner_exprs <- marshalCmmBlockBody inner_nodes
  (br_helper_exprs, maybe_switch_cond_expr, br_branches) <-
    marshalCmmBlockBranch exit_node
  pure $ case maybe_switch_cond_expr of
    Just switch_cond_expr -> RelooperBlock
      { addBlock = AddBlockWithSwitch
          { code = concatExpressions $ inner_exprs <> br_helper_exprs,
            condition = switch_cond_expr
          },
        addBranches = br_branches
      }
    _ -> RelooperBlock
      { addBlock = AddBlock
          { code = concatExpressions $ inner_exprs <> br_helper_exprs
          },
        addBranches = br_branches
      }
  where
    concatExpressions es = case es of
      [] -> Nop
      [e] -> e
      _ -> Block {name = "", bodys = es, blockReturnTypes = []}

marshalCmmProc :: AsteriusEntitySymbol -> GHC.CmmGraph -> CodeGen Function
marshalCmmProc sym GHC.CmmGraph {g_graph = GHC.GMany _ body _, ..} = do
  entry_k <- marshalLabel g_entry
  rbs <-
    for (GHC.bodyList body) $ \(lbl, GHC.BlockCC _ inner_nodes exit_node) -> do
      k <- marshalLabel lbl
      b <- marshalCmmBlock (GHC.blockToList inner_nodes) exit_node
      pure (k, b)
  let blocks_unresolved =
        ( "__asterius_unreachable",
          RelooperBlock
            { addBlock = AddBlock
                { code = Barf
                    { barfMessage = "unreachable block",
                      barfReturnTypes = []
                    }
                },
              addBranches = []
            }
        )
          : rbs
  pure $ splitFunction sym $ adjustLocalRegs Function
    { functionType = FunctionType {paramTypes = [], returnTypes = []},
      varTypes = [],
      body = CFG RelooperRun
        { entry = entry_k,
          blockMap = M.fromList blocks_unresolved,
          labelHelper = 0
        }
    }

marshalCmmDecl ::
  GHC.GenCmmDecl GHC.CmmStatics h GHC.CmmGraph -> CodeGen AsteriusModule
marshalCmmDecl decl = case decl of
  GHC.CmmData sec d@(GHC.Statics clbl _) -> do
    sym <- marshalCLabel clbl
    r <- unCodeGen $ marshalCmmData sym sec d
    pure $ case r of
      Left err -> mempty {staticsErrorMap = M.fromList [(sym, err)]}
      Right ass -> mempty {staticsMap = M.fromList [(sym, ass)]}
  GHC.CmmProc _ clbl _ g -> do
    sym <- marshalCLabel clbl
    r <- unCodeGen $ marshalCmmProc sym g
    let f = case r of
          Left err -> Function
            { functionType = FunctionType {paramTypes = [], returnTypes = []},
              varTypes = [],
              body = Barf
                { barfMessage = fromString $ show err,
                  barfReturnTypes = []
                }
            }
          Right f' -> f'
    pure $ processBarf sym f

marshalHaskellIR :: GHC.Module -> HaskellIR -> CodeGen AsteriusModule
marshalHaskellIR this_mod HaskellIR {..} = marshalRawCmm this_mod cmmRaw

marshalCmmIR :: GHC.Module -> CmmIR -> CodeGen AsteriusModule
marshalCmmIR this_mod CmmIR {..} = marshalRawCmm this_mod cmmRaw

marshalRawCmm :: GHC.Module -> [[GHC.RawCmmDecl]] -> CodeGen AsteriusModule
marshalRawCmm _ cmm_decls =
  mconcat <$> traverse marshalCmmDecl (mconcat cmm_decls)<|MERGE_RESOLUTION|>--- conflicted
+++ resolved
@@ -1,11 +1,9 @@
-{-# LANGUAGE CPP #-}
 {-# LANGUAGE GADTs #-}
 {-# LANGUAGE GeneralizedNewtypeDeriving #-}
 {-# LANGUAGE OverloadedStrings #-}
 {-# LANGUAGE RankNTypes #-}
 {-# LANGUAGE RecordWildCards #-}
 {-# LANGUAGE UnboxedTuples #-}
-{-# LANGUAGE FlexibleInstances #-}
 {-# OPTIONS_GHC -Wno-overflowed-literals #-}
 
 module Asterius.CodeGen
@@ -118,52 +116,7 @@
   GHC.W64 -> pure r64
   _ -> throwError $ UnsupportedCmmWidth $ showSBS w
 
--- TODO remove once GHC 8.6 support is dropped
-class IsShortByteString a where
-  fromShortByteString :: a -> SBS.ShortByteString
-
-instance IsShortByteString BS.ByteString where
-  fromShortByteString = SBS.toShort
-
-instance IsShortByteString [Word8] where
-  fromShortByteString = SBS.pack
-
 marshalCmmStatic :: GHC.CmmStatic -> CodeGen AsteriusStatic
-<<<<<<< HEAD
-marshalCmmStatic st =
-  case st of
-    GHC.CmmStaticLit lit ->
-      case lit of
-        GHC.CmmInt x w ->
-          Serialized <$>
-          dispatchAllCmmWidth
-            w
-            (if x < 0
-               then encodeStorable (fromIntegral x :: Int8)
-               else encodeStorable (fromIntegral x :: Word8))
-            (if x < 0
-               then encodeStorable (fromIntegral x :: Int16)
-               else encodeStorable (fromIntegral x :: Word16))
-            (if x < 0
-               then encodeStorable (fromIntegral x :: Int32)
-               else encodeStorable (fromIntegral x :: Word32))
-            (if x < 0
-               then encodeStorable (fromIntegral x :: Int64)
-               else encodeStorable (fromIntegral x :: Word64))
-        GHC.CmmFloat x w ->
-          Serialized <$>
-          dispatchCmmWidth
-            w
-            (encodeStorable (fromRational x :: Float))
-            (encodeStorable (fromRational x :: Double))
-        GHC.CmmLabel clbl -> flip SymbolStatic 0 <$> marshalCLabel clbl
-        GHC.CmmLabelOff clbl o -> do
-          sym <- marshalCLabel clbl
-          pure $ SymbolStatic sym o
-        _ -> throwError $ UnsupportedCmmLit $ showSBS lit
-    GHC.CmmUninitialised s -> pure $ Uninitialized s
-    GHC.CmmString s -> pure $ Serialized $ fromShortByteString s <> "\0"
-=======
 marshalCmmStatic st = case st of
   GHC.CmmStaticLit lit -> case lit of
     GHC.CmmInt x w ->
@@ -199,7 +152,6 @@
     _ -> throwError $ UnsupportedCmmLit $ showSBS lit
   GHC.CmmUninitialised s -> pure $ Uninitialized s
   GHC.CmmString s -> pure $ Serialized $ SBS.pack $ s <> [0]
->>>>>>> beb0b827
 
 marshalCmmSectionType ::
   AsteriusEntitySymbol -> GHC.Section -> AsteriusStaticsType
@@ -752,21 +704,6 @@
   marshalCmmUnMathPrimCall "acos" F64 r x
 marshalCmmPrimCall GHC.MO_F64_Atan [r] [x] =
   marshalCmmUnMathPrimCall "atan" F64 r x
-<<<<<<< HEAD
-
--- It is unfortunate to have CPP in the asterius package.
--- Perhaps we should move this function to ghc-toolkit?
-#if MIN_VERSION_ghc(8,7,0)
-marshalCmmPrimCall GHC.MO_F64_Asinh [r] [x] =
-  marshalCmmUnMathPrimCall "asinh" F64 r x
-marshalCmmPrimCall GHC.MO_F64_Acosh [r] [x] =
-  marshalCmmUnMathPrimCall "acosh" F64 r x
-marshalCmmPrimCall GHC.MO_F64_Atanh [r] [x] =
-  marshalCmmUnMathPrimCall "atanh" F64 r x
-#endif
-
-=======
->>>>>>> beb0b827
 marshalCmmPrimCall GHC.MO_F64_Log [r] [x] =
   marshalCmmUnMathPrimCall "log" F64 r x
 marshalCmmPrimCall GHC.MO_F64_Exp [r] [x] =
@@ -796,19 +733,6 @@
   marshalCmmUnMathPrimCall "acos" F32 r x
 marshalCmmPrimCall GHC.MO_F32_Atan [r] [x] =
   marshalCmmUnMathPrimCall "atan" F32 r x
-<<<<<<< HEAD
-
-#if MIN_VERSION_ghc(8,7,0)
-marshalCmmPrimCall GHC.MO_F32_Asinh [r] [x] =
-  marshalCmmUnMathPrimCall "asinh" F32 r x
-marshalCmmPrimCall GHC.MO_F32_Acosh [r] [x] =
-  marshalCmmUnMathPrimCall "acosh" F32 r x
-marshalCmmPrimCall GHC.MO_F32_Atanh [r] [x] =
-  marshalCmmUnMathPrimCall "atanh" F32 r x
-#endif
-
-=======
->>>>>>> beb0b827
 marshalCmmPrimCall GHC.MO_F32_Log [r] [x] =
   marshalCmmUnMathPrimCall "log" F32 r x
 marshalCmmPrimCall GHC.MO_F32_Exp [r] [x] =
@@ -1082,10 +1006,6 @@
   let x_plus_y_lt_x = Binary LtSInt64 x_plus_y xr
   let clause_1 = Binary MulInt32 y_positive_test x_plus_y_lt_x
   let clause_2 = Binary MulInt32 y_negative_test x_plus_y_gt_x
-<<<<<<< HEAD
-
-=======
->>>>>>> beb0b827
   -- Addition is OK to express OR since only of the clauses can be
   -- true as they are mutually exclusive.
   let overflow = Binary AddInt32 clause_1 clause_2
@@ -1113,12 +1033,7 @@
   let x_minus_y_gt_x = Binary GtSInt64 x_minus_y xr
   let x_minus_y_lt_x = Binary LtSInt64 x_minus_y xr
   let clause_1 = Binary MulInt32 y_positive_test x_minus_y_gt_x
-<<<<<<< HEAD
-  let clause_2 = Binary MulInt32 y_negative_test  x_minus_y_lt_x
-
-=======
   let clause_2 = Binary MulInt32 y_negative_test x_minus_y_lt_x
->>>>>>> beb0b827
   -- Addition is OK to express OR since only of the clauses can be
   -- true as they are mutually exclusive.
   let overflow = Binary AddInt32 clause_1 clause_2
@@ -1134,18 +1049,6 @@
   (yr, _) <- marshalCmmExpr y
   hir <- marshalTypedCmmLocalReg hi I64
   lor <- marshalTypedCmmLocalReg lo I64
-<<<<<<< HEAD
-
-  -- Smash the high and low 32 bits together to create a 64 bit
-  -- number.
-  let smash32IntTo64 hi32 lo32 =
-          Binary OrInt64
-              (Binary ShlInt64
-                 (Unary ExtendUInt32 hi32) (ConstI64 32))
-              (Unary ExtendUInt32 lo32)
-
- -- mask the `n32`th block of v, counting blocks from the lowest bit.
-=======
   -- Smash the high and low 32 bits together to create a 64 bit
   -- number.
   let smash32IntTo64 hi32 lo32 =
@@ -1154,7 +1057,6 @@
           (Binary ShlInt64 (Unary ExtendUInt32 hi32) (ConstI64 32))
           (Unary ExtendUInt32 lo32)
   -- mask the `n32`th block of v, counting blocks from the lowest bit.
->>>>>>> beb0b827
   let mask32 v n32 =
         Unary WrapInt64 $
           Binary
@@ -1221,18 +1123,6 @@
   (lhsHir, _) <- marshalCmmExpr lhsHi
   (lhsLor, _) <- marshalCmmExpr lhsLo
   (rhsr, _) <- marshalCmmExpr rhs
-<<<<<<< HEAD
-
-  -- Smash the high and low 32 bits together to create a 64 bit
-  -- number.
-  let smash32IntTo64 hi32 lo32 =
-          Binary OrInt64
-              (Binary ShlInt64
-                 (Unary ExtendUInt32 hi32) (ConstI64 32))
-              (Unary ExtendUInt32 lo32)
-
- -- mask the `n32`th block of v, counting blocks from the lowest bit.
-=======
   -- Smash the high and low 32 bits together to create a 64 bit
   -- number.
   let smash32IntTo64 hi32 lo32 =
@@ -1241,7 +1131,6 @@
           (Binary ShlInt64 (Unary ExtendUInt32 hi32) (ConstI64 32))
           (Unary ExtendUInt32 lo32)
   -- mask the `n32`th block of v, counting blocks from the lowest bit.
->>>>>>> beb0b827
   let mask32 v n32 =
         Unary WrapInt64 $
           Binary
