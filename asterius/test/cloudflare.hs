import System.Directory
import System.Environment
import System.Process

main :: IO ()
main = do
  args <- getArgs
--  callProcess "cabal" $
--    ["new-run", "--project-file", "test.project", "--builddir", "dist-ahc", "asterius-test:exe:cloudflare", "--with-ghc=ahc", "--with-ghc-pkg=ahc-pkg"] <> args
  callProcess "ahc-link" $
<<<<<<< HEAD
    [ "--bundle"
    , "--browser"
    , "--input-hs"
    , "asterius/test/cloudflare/cloudflare.hs"
    , "--input-mjs"
    , "asterius/test/cloudflare/cloudflare.mjs"
    ] <>
    args
=======
    [ "--bundle",
      "--browser",
      "--input-hs",
      "test/cloudflare/cloudflare.hs",
      "--input-mjs",
      "test/cloudflare/cloudflare.mjs"
    ]
      <> args
>>>>>>> beb0b827
<|MERGE_RESOLUTION|>--- conflicted
+++ resolved
@@ -8,22 +8,11 @@
 --  callProcess "cabal" $
 --    ["new-run", "--project-file", "test.project", "--builddir", "dist-ahc", "asterius-test:exe:cloudflare", "--with-ghc=ahc", "--with-ghc-pkg=ahc-pkg"] <> args
   callProcess "ahc-link" $
-<<<<<<< HEAD
-    [ "--bundle"
-    , "--browser"
-    , "--input-hs"
-    , "asterius/test/cloudflare/cloudflare.hs"
-    , "--input-mjs"
-    , "asterius/test/cloudflare/cloudflare.mjs"
-    ] <>
-    args
-=======
     [ "--bundle",
       "--browser",
       "--input-hs",
-      "test/cloudflare/cloudflare.hs",
+      "asterius/test/cloudflare/cloudflare.hs",
       "--input-mjs",
-      "test/cloudflare/cloudflare.mjs"
+      "asterius/test/cloudflare/cloudflare.mjs"
     ]
-      <> args
->>>>>>> beb0b827
+      <> args