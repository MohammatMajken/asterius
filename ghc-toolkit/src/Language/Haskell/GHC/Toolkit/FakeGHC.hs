{-# LANGUAGE NamedFieldPuns #-}
{-# LANGUAGE StrictData #-}

module Language.Haskell.GHC.Toolkit.FakeGHC
  ( FakeGHCOptions (..),
    fakeGHCMain,
  )
where

import Control.Monad
import Data.Foldable
import Data.List
import qualified DynFlags as GHC
import qualified GHC
import qualified Plugins as GHC
import System.Environment.Blank
import System.Process

<<<<<<< HEAD
data FakeGHCOptions = FakeGHCOptions
  { ghc, ghcLibDir :: FilePath
  , frontendPlugin :: GHC.FrontendPlugin
  , extraMakeArgs  :: [String]
  }
=======
data FakeGHCOptions
  = FakeGHCOptions
      { ghc, ghcLibDir :: FilePath,
        frontendPlugin :: GHC.FrontendPlugin
      }
>>>>>>> beb0b827

fakeGHCMain :: FakeGHCOptions -> IO ()
fakeGHCMain FakeGHCOptions {ghc, ghcLibDir, frontendPlugin, extraMakeArgs} = do
  ks <-
    filter (\k -> ("GHC_" `isPrefixOf` k) || "HASKELL_" `isPrefixOf` k)
      . map fst
      <$> getEnvironment
  for_ ks unsetEnv
  args0 <- getArgs
  let (minusB_args, args1) = partition ("-B" `isPrefixOf`) args0
      new_ghc_libdir = case minusB_args of
        [minusB_arg] -> drop 2 minusB_arg
        _ -> ghcLibDir
  case partition (== "--make") args1 of
    ([], _) -> callProcess ghc $ ("-B" <> new_ghc_libdir) : args1
    (_, args2) ->
<<<<<<< HEAD
      GHC.defaultErrorHandler GHC.defaultFatalMessager GHC.defaultFlushOut $
      GHC.runGhc (Just new_ghc_libdir) $ do
        dflags0 <- GHC.getSessionDynFlags
        (dflags1, fileish_args, _) <-
          GHC.parseDynamicFlags dflags0 (map GHC.noLoc (args2 ++ extraMakeArgs))
        void $
          GHC.setSessionDynFlags
            dflags1 {GHC.ghcMode = GHC.CompManager, GHC.hscTarget = GHC.HscAsm}
        GHC.frontend
          frontendPlugin
          []
          [(GHC.unLoc m, Nothing) | m <- fileish_args]
=======
      GHC.defaultErrorHandler GHC.defaultFatalMessager GHC.defaultFlushOut
        $ GHC.runGhc (Just new_ghc_libdir)
        $ do
          dflags0 <- GHC.getSessionDynFlags
          (dflags1, fileish_args, _) <-
            GHC.parseDynamicFlags
              dflags0
              (map GHC.noLoc args2)
          void $
            GHC.setSessionDynFlags
              dflags1
                { GHC.ghcMode = GHC.CompManager,
                  GHC.hscTarget = GHC.HscAsm
                }
          GHC.frontend
            frontendPlugin
            []
            [(GHC.unLoc m, Nothing) | m <- fileish_args]
>>>>>>> beb0b827
<|MERGE_RESOLUTION|>--- conflicted
+++ resolved
@@ -16,19 +16,12 @@
 import System.Environment.Blank
 import System.Process
 
-<<<<<<< HEAD
-data FakeGHCOptions = FakeGHCOptions
-  { ghc, ghcLibDir :: FilePath
-  , frontendPlugin :: GHC.FrontendPlugin
-  , extraMakeArgs  :: [String]
-  }
-=======
 data FakeGHCOptions
   = FakeGHCOptions
       { ghc, ghcLibDir :: FilePath,
-        frontendPlugin :: GHC.FrontendPlugin
+        frontendPlugin :: GHC.FrontendPlugin,
+        extraMakeArgs  :: [String]
       }
->>>>>>> beb0b827
 
 fakeGHCMain :: FakeGHCOptions -> IO ()
 fakeGHCMain FakeGHCOptions {ghc, ghcLibDir, frontendPlugin, extraMakeArgs} = do
@@ -45,20 +38,6 @@
   case partition (== "--make") args1 of
     ([], _) -> callProcess ghc $ ("-B" <> new_ghc_libdir) : args1
     (_, args2) ->
-<<<<<<< HEAD
-      GHC.defaultErrorHandler GHC.defaultFatalMessager GHC.defaultFlushOut $
-      GHC.runGhc (Just new_ghc_libdir) $ do
-        dflags0 <- GHC.getSessionDynFlags
-        (dflags1, fileish_args, _) <-
-          GHC.parseDynamicFlags dflags0 (map GHC.noLoc (args2 ++ extraMakeArgs))
-        void $
-          GHC.setSessionDynFlags
-            dflags1 {GHC.ghcMode = GHC.CompManager, GHC.hscTarget = GHC.HscAsm}
-        GHC.frontend
-          frontendPlugin
-          []
-          [(GHC.unLoc m, Nothing) | m <- fileish_args]
-=======
       GHC.defaultErrorHandler GHC.defaultFatalMessager GHC.defaultFlushOut
         $ GHC.runGhc (Just new_ghc_libdir)
         $ do
@@ -66,7 +45,7 @@
           (dflags1, fileish_args, _) <-
             GHC.parseDynamicFlags
               dflags0
-              (map GHC.noLoc args2)
+              (map GHC.noLoc (args2 ++ extraMakeArgs))
           void $
             GHC.setSessionDynFlags
               dflags1
@@ -76,5 +55,4 @@
           GHC.frontend
             frontendPlugin
             []
-            [(GHC.unLoc m, Nothing) | m <- fileish_args]
->>>>>>> beb0b827
+            [(GHC.unLoc m, Nothing) | m <- fileish_args]