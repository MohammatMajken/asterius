{-# LANGUAGE CPP #-}
{-# LANGUAGE RecordWildCards #-}
{-# LANGUAGE StrictData #-}

module Language.Haskell.GHC.Toolkit.GenPaths
  ( GenPathsOptions (..),
    genPaths,
  )
where

import qualified Data.Map as M
import Distribution.ModuleName
import Distribution.Simple
import Distribution.Simple.BuildPaths
import Distribution.Simple.LocalBuildInfo
import Distribution.Simple.Program
import Distribution.Types.BuildInfo
import Distribution.Types.Library
import Distribution.Types.PackageDescription
import System.Directory
import System.FilePath

newtype GenPathsOptions
  = GenPathsOptions
      { targetModuleName :: String
      }

genPaths :: GenPathsOptions -> UserHooks -> UserHooks
genPaths GenPathsOptions {..} h =
  h
<<<<<<< HEAD
    { confHook =
        \t f -> do
          lbi@LocalBuildInfo {localPkgDescr = pkg_descr@PackageDescription {library = Just lib@Library {libBuildInfo = lib_bi}}} <-
            confHook h t f

          case M.lookup CLibName $ componentNameMap lbi of
            Nothing -> pure lbi
            Just [clbi] -> do
              let mod_path = autogenComponentModulesDir lbi clbi
                  mod_name = fromString targetModuleName
                  ghc_libdir = compilerProperties (compiler lbi) M.! "LibDir"
              createDirectoryIfMissing True mod_path
              writeFile (mod_path </> targetModuleName <.> "hs") $
                "module " ++
                targetModuleName ++
                " where\n\n" ++
                concat
                  [ let Just conf_prog = lookupProgram prog (withPrograms lbi)
                     in prog_name ++
                        " :: FilePath\n" ++
                        prog_name ++ " = " ++ show (programPath conf_prog) ++ "\n\n"
                  | (prog_name, prog) <-
                      [("ghc", ghcProgram), ("ghcPkg", ghcPkgProgram)]
                  ] ++
                "ghcLibDir :: FilePath\nghcLibDir = " ++
                show ghc_libdir ++
                "\n\n" ++
                concat
                  [ k ++
                  " :: FilePath\n" ++
                  k ++
                  " = " ++
                  show
                    (d $
                     absoluteComponentInstallDirs
                       pkg_descr
                       lbi
                       (componentUnitId clbi)
                       NoCopyDest) ++
                  "\n\n"
                  | (k, d) <- [("binDir", bindir), ("dataDir", datadir)]
                  ]
              pure
                lbi
                  { localPkgDescr =
                      pkg_descr
                        { library =
                            Just
                              lib
                                { libBuildInfo =
                                    lib_bi
                                      { otherModules =
                                          mod_name : otherModules lib_bi
                                      , autogenModules =
                                          mod_name : autogenModules lib_bi
                                      }
                                }
                        }
                  }
            _ -> error "CLibName not found in genPaths"
=======
    { confHook = \t f -> do
        lbi@LocalBuildInfo {localPkgDescr = pkg_descr@PackageDescription {library = Just lib@Library {libBuildInfo = lib_bi}}} <-
          confHook h t f
        let [clbi] = componentNameMap lbi M.! CLibName
            mod_path = autogenComponentModulesDir lbi clbi
            mod_name = fromString targetModuleName
            ghc_libdir = compilerProperties (compiler lbi) M.! "LibDir"
        createDirectoryIfMissing True mod_path
        writeFile (mod_path </> targetModuleName <.> "hs") $
          "module "
            ++ targetModuleName
            ++ " where\n\n"
            ++ concat
              [ let Just conf_prog = lookupProgram prog (withPrograms lbi)
                 in prog_name
                      ++ " :: FilePath\n"
                      ++ prog_name
                      ++ " = "
                      ++ show (programPath conf_prog)
                      ++ "\n\n"
                | (prog_name, prog) <-
                    [("ghc", ghcProgram), ("ghcPkg", ghcPkgProgram)]
              ]
            ++ "ghcLibDir :: FilePath\nghcLibDir = "
            ++ show ghc_libdir
            ++ "\n\n"
            ++ concat
              [ k
                  ++ " :: FilePath\n"
                  ++ k
                  ++ " = "
                  ++ show
                    ( d $
                        absoluteComponentInstallDirs
                          pkg_descr
                          lbi
                          (componentUnitId clbi)
                          NoCopyDest
                    )
                  ++ "\n\n"
                | (k, d) <- [("binDir", bindir), ("dataDir", datadir)]
              ]
        pure
          lbi
            { localPkgDescr =
                pkg_descr
                  { library =
                      Just
                        lib
                          { libBuildInfo =
                              lib_bi
                                { otherModules =
                                    mod_name
                                      : otherModules lib_bi,
                                  autogenModules =
                                    mod_name
                                      : autogenModules lib_bi
                                }
                          }
                  }
            }
>>>>>>> beb0b827
    }<|MERGE_RESOLUTION|>--- conflicted
+++ resolved
@@ -1,4 +1,3 @@
-{-# LANGUAGE CPP #-}
 {-# LANGUAGE RecordWildCards #-}
 {-# LANGUAGE StrictData #-}
 
@@ -28,68 +27,6 @@
 genPaths :: GenPathsOptions -> UserHooks -> UserHooks
 genPaths GenPathsOptions {..} h =
   h
-<<<<<<< HEAD
-    { confHook =
-        \t f -> do
-          lbi@LocalBuildInfo {localPkgDescr = pkg_descr@PackageDescription {library = Just lib@Library {libBuildInfo = lib_bi}}} <-
-            confHook h t f
-
-          case M.lookup CLibName $ componentNameMap lbi of
-            Nothing -> pure lbi
-            Just [clbi] -> do
-              let mod_path = autogenComponentModulesDir lbi clbi
-                  mod_name = fromString targetModuleName
-                  ghc_libdir = compilerProperties (compiler lbi) M.! "LibDir"
-              createDirectoryIfMissing True mod_path
-              writeFile (mod_path </> targetModuleName <.> "hs") $
-                "module " ++
-                targetModuleName ++
-                " where\n\n" ++
-                concat
-                  [ let Just conf_prog = lookupProgram prog (withPrograms lbi)
-                     in prog_name ++
-                        " :: FilePath\n" ++
-                        prog_name ++ " = " ++ show (programPath conf_prog) ++ "\n\n"
-                  | (prog_name, prog) <-
-                      [("ghc", ghcProgram), ("ghcPkg", ghcPkgProgram)]
-                  ] ++
-                "ghcLibDir :: FilePath\nghcLibDir = " ++
-                show ghc_libdir ++
-                "\n\n" ++
-                concat
-                  [ k ++
-                  " :: FilePath\n" ++
-                  k ++
-                  " = " ++
-                  show
-                    (d $
-                     absoluteComponentInstallDirs
-                       pkg_descr
-                       lbi
-                       (componentUnitId clbi)
-                       NoCopyDest) ++
-                  "\n\n"
-                  | (k, d) <- [("binDir", bindir), ("dataDir", datadir)]
-                  ]
-              pure
-                lbi
-                  { localPkgDescr =
-                      pkg_descr
-                        { library =
-                            Just
-                              lib
-                                { libBuildInfo =
-                                    lib_bi
-                                      { otherModules =
-                                          mod_name : otherModules lib_bi
-                                      , autogenModules =
-                                          mod_name : autogenModules lib_bi
-                                      }
-                                }
-                        }
-                  }
-            _ -> error "CLibName not found in genPaths"
-=======
     { confHook = \t f -> do
         lbi@LocalBuildInfo {localPkgDescr = pkg_descr@PackageDescription {library = Just lib@Library {libBuildInfo = lib_bi}}} <-
           confHook h t f
@@ -151,5 +88,4 @@
                           }
                   }
             }
->>>>>>> beb0b827
     }